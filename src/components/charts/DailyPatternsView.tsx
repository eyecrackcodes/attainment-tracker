import React, { useMemo } from "react";
import {
  Box,
  Grid,
  Paper,
  Typography,
  useTheme,
  Skeleton,
  Stack,
  Chip,
  Divider,
  alpha,
} from "@mui/material";
import {
  ResponsiveContainer,
  LineChart,
  Line,
  XAxis,
  YAxis,
  CartesianGrid,
  Tooltip,
  Legend,
  AreaChart,
  Area,
  Bar,
  BarChart,
  ComposedChart,
  ReferenceLine,
  Cell,
} from "recharts";
import { RevenueData, TargetSettings } from "../../types/revenue";
import { formatCurrency } from "../../utils/formatters";
import { getTargetForDate } from "../../utils/calculations";
import TrendingUpIcon from "@mui/icons-material/TrendingUp";
import TrendingDownIcon from "@mui/icons-material/TrendingDown";
import RemoveIcon from "@mui/icons-material/Remove";
import InsightsIcon from "@mui/icons-material/Insights";
import CalendarTodayIcon from "@mui/icons-material/CalendarToday";
import CheckCircleIcon from "@mui/icons-material/CheckCircle";

interface DailyPatternsViewProps {
  data: RevenueData[];
  targetSettings?: TargetSettings;
  isLoading?: boolean;
}

const ChartSkeleton = () => (
  <Skeleton
    variant="rectangular"
    width="100%"
    height={400}
    sx={{ borderRadius: 2 }}
  />
);

// Enhanced tooltip component with modern styling
const EnhancedTooltip = ({ active, payload, label }: any) => {
  if (active && payload && payload.length) {
    return (
      <Paper
        elevation={8}
        sx={{
          p: 2,
          backgroundColor: alpha("#000000", 0.85),
          border: "1px solid",
          borderColor: "rgba(255, 255, 255, 0.1)",
          borderRadius: "12px",
          minWidth: 220,
          backdropFilter: "blur(8px)",
        }}
      >
        <Typography variant="subtitle2" color="white" gutterBottom>
          {label}
        </Typography>
        <Divider sx={{ my: 1, borderColor: "rgba(255, 255, 255, 0.1)" }} />
        <Stack spacing={1.5}>
          <Box>
            <Typography
              variant="body2"
              color="rgba(255, 255, 255, 0.7)"
              gutterBottom
            >
              Daily Attainment
            </Typography>
            <Typography
              variant="h6"
              color={getAttainmentColor(payload[0]?.value)}
              sx={{ fontWeight: "bold" }}
            >
              {Math.round(payload[0]?.value)}%
            </Typography>
          </Box>
          <Box>
            <Typography
              variant="body2"
              color="rgba(255, 255, 255, 0.7)"
              gutterBottom
            >
              Total Revenue
            </Typography>
            <Typography variant="h6" color="white">
              {formatCurrency(payload[0]?.payload?.total || 0)}
            </Typography>
          </Box>
          <Stack direction="row" spacing={2} sx={{ mt: 1 }}>
            <Box>
              <Typography
                variant="body2"
                color="rgba(255, 255, 255, 0.7)"
                gutterBottom
              >
                Austin
              </Typography>
              <Typography variant="body1" color="#4CAF50">
                {formatCurrency(payload[0]?.payload?.austin || 0)}
              </Typography>
            </Box>
            <Box>
              <Typography
                variant="body2"
                color="rgba(255, 255, 255, 0.7)"
                gutterBottom
              >
                Charlotte
              </Typography>
              <Typography variant="body1" color="#7B1FA2">
                {formatCurrency(payload[0]?.payload?.charlotte || 0)}
              </Typography>
            </Box>
          </Stack>
        </Stack>
      </Paper>
    );
  }
  return null;
};

const getAttainmentColor = (value: number) => {
  if (value >= 100) return "#2E7D32"; // Dark green
  if (value >= 85) return "#ED6C02"; // Orange
  return "#D32F2F"; // Red
};

export const DailyPatternsView: React.FC<DailyPatternsViewProps> = ({
  data,
  targetSettings,
  isLoading = false,
}) => {
  const theme = useTheme();

  // Process data for the last 30 working days
  const processedData = useMemo(() => {
    if (!data || data.length === 0) return null;

    // Sort data by date
    const sortedData = [...data].sort(
      (a, b) => new Date(a.date).getTime() - new Date(b.date).getTime()
    );

    // Get the last 30 working days and filter out weekends
    const last30Days = sortedData.slice(-30).filter((entry) => {
      const date = new Date(entry.date + "T00:00:00");
      const dayNumber = date.getDay();
      return dayNumber > 0 && dayNumber < 6;
    });

    // Process each entry with dynamic target calculation
    const processedEntries = last30Days.map((entry) => {
      const date = new Date(entry.date + "T00:00:00");
      const dayNumber = date.getDay();
      const dayNames = ["Sun", "Mon", "Tue", "Wed", "Thu", "Fri", "Sat"];
      const dayName = dayNames[dayNumber];
      const total = (entry.austin || 0) + (entry.charlotte || 0);

<<<<<<< HEAD
      console.log(`[${entry.date}] ${dayName}:`, {
        austin: formatCurrency(entry.austin || 0),
        charlotte: formatCurrency(entry.charlotte || 0),
        total: formatCurrency(total),
        attainment: Math.round(attainment) + "%",
        target: formatCurrency(dailyTarget),
      });
=======
      // Use actual target settings if available, otherwise fallback to default
      const dailyTargets = targetSettings
        ? getTargetForDate(date, targetSettings)
        : { austin: 53000, charlotte: 62500 };
      const dailyTarget = dailyTargets.austin + dailyTargets.charlotte;
      const attainment = dailyTarget > 0 ? (total / dailyTarget) * 100 : 0;
>>>>>>> 0ad5c71c

      return {
        date: entry.date,
        dayNumber,
        dayName,
        total,
        attainment,
        austin: entry.austin || 0,
        charlotte: entry.charlotte || 0,
        target: dailyTarget,
        formattedDate: date.toLocaleDateString("en-US", {
          month: "short",
          day: "numeric",
        }),
      };
    });

    // Calculate weekday averages and statistics
    const weekdayData = {
      Mon: {
        count: 0,
        totalAttainment: 0,
        totalAustin: 0,
        totalCharlotte: 0,
        avgAttainment: 0,
        avgAustin: 0,
        avgCharlotte: 0,
        bestDay: 0,
        worstDay: 100,
      },
      Tue: {
        count: 0,
        totalAttainment: 0,
        totalAustin: 0,
        totalCharlotte: 0,
        avgAttainment: 0,
        avgAustin: 0,
        avgCharlotte: 0,
        bestDay: 0,
        worstDay: 100,
      },
      Wed: {
        count: 0,
        totalAttainment: 0,
        totalAustin: 0,
        totalCharlotte: 0,
        avgAttainment: 0,
        avgAustin: 0,
        avgCharlotte: 0,
        bestDay: 0,
        worstDay: 100,
      },
      Thu: {
        count: 0,
        totalAttainment: 0,
        totalAustin: 0,
        totalCharlotte: 0,
        avgAttainment: 0,
        avgAustin: 0,
        avgCharlotte: 0,
        bestDay: 0,
        worstDay: 100,
      },
      Fri: {
        count: 0,
        totalAttainment: 0,
        totalAustin: 0,
        totalCharlotte: 0,
        avgAttainment: 0,
        avgAustin: 0,
        avgCharlotte: 0,
        bestDay: 0,
        worstDay: 100,
      },
    };

    // Process entries for weekday averages and track best/worst days
    processedEntries.forEach((entry) => {
      const dayData = weekdayData[entry.dayName as keyof typeof weekdayData];
      if (dayData) {
        dayData.count++;
        dayData.totalAttainment += entry.attainment;
        dayData.totalAustin += entry.austin;
        dayData.totalCharlotte += entry.charlotte;
        dayData.bestDay = Math.max(dayData.bestDay, entry.attainment);
        dayData.worstDay = Math.min(dayData.worstDay, entry.attainment);
      }
    });

    // Calculate averages and analytics
    let totalDays = 0;
    let totalAttainment = 0;
    let daysAboveTarget = 0;
    let daysBelow85 = 0;

    Object.entries(weekdayData).forEach(([day, data]) => {
      if (data.count > 0) {
        data.avgAttainment = data.totalAttainment / data.count;
        data.avgAustin = data.totalAustin / data.count;
        data.avgCharlotte = data.totalCharlotte / data.count;
        totalDays += data.count;
        totalAttainment += data.totalAttainment;
      }
<<<<<<< HEAD
      console.log(`${day}:`, {
        daysCount: data.count,
        avgAttainment: Math.round(data.avgAttainment) + "%",
        avgAustin: formatCurrency(data.avgAustin),
        avgCharlotte: formatCurrency(data.avgCharlotte),
        avgTotal: formatCurrency(data.avgAustin + data.avgCharlotte),
      });
=======
>>>>>>> 0ad5c71c
    });

    // Calculate overall statistics
    processedEntries.forEach((entry) => {
      if (entry.attainment >= 100) daysAboveTarget++;
      if (entry.attainment < 85) daysBelow85++;
    });

    const overallAvgAttainment =
      totalDays > 0 ? totalAttainment / totalDays : 0;
    const consistencyScore =
      totalDays > 0 ? ((totalDays - daysBelow85) / totalDays) * 100 : 0;
    const targetHitRate =
      totalDays > 0 ? (daysAboveTarget / totalDays) * 100 : 0;

    // Find best and worst performing days
    const bestPerformingDay = Object.entries(weekdayData).reduce(
      (best, [day, data]) =>
        data.avgAttainment > best.avgAttainment
          ? { day, avgAttainment: data.avgAttainment }
          : best,
      { day: "", avgAttainment: 0 }
    );

    const worstPerformingDay = Object.entries(weekdayData).reduce(
      (worst, [day, data]) =>
        data.count > 0 && data.avgAttainment < worst.avgAttainment
          ? { day, avgAttainment: data.avgAttainment }
          : worst,
      { day: "", avgAttainment: 200 }
    );

    return {
      entries: processedEntries,
      weekdayData,
      analytics: {
        totalDays,
        overallAvgAttainment,
        daysAboveTarget,
        daysBelow85,
        consistencyScore,
        targetHitRate,
        bestPerformingDay,
        worstPerformingDay,
      },
      firstDate: processedEntries[0]?.date,
      lastDate: processedEntries[processedEntries.length - 1]?.date,
    };
  }, [data, targetSettings]);

  if (isLoading) {
    return <ChartSkeleton />;
  }

  if (!processedData) {
    return (
      <Paper
        elevation={2}
        sx={{
          p: 3,
          display: "flex",
          justifyContent: "center",
        }}
      >
        <Typography variant="h6" color="text.secondary">
          No daily pattern data available
        </Typography>
      </Paper>
    );
  }

  return (
    <Box sx={{ p: 3 }}>
      <Grid container spacing={5}>
        {/* Weekly Performance Summary */}
        <Grid xs={12}>
          <Paper
            elevation={3}
            sx={{
              p: 4,
              mb: 3,
              background: "linear-gradient(135deg, #ffffff 0%, #f8fafc 100%)",
              borderRadius: 2,
              border: "1px solid",
              borderColor: "divider",
            }}
          >
            <Typography
              variant="h5"
              gutterBottom
              sx={{ fontWeight: 600, color: "text.primary", mb: 3 }}
            >
              Weekly Performance Summary
            </Typography>
            <Grid container spacing={3}>
              {["Mon", "Tue", "Wed", "Thu", "Fri"].map((day) => (
                <Grid xs={12} sm={6} md={2.4} key={day}>
                  <Box
                    sx={{
                      p: 2,
                      bgcolor: "background.paper",
                      borderRadius: 2,
                      border: "1px solid",
                      borderColor: "divider",
                    }}
                  >
                    <Typography variant="h6" color="primary" gutterBottom>
                      {day}
                    </Typography>
                    <Typography
                      variant="h4"
                      sx={{
                        color: getAttainmentColor(
                          processedData.weekdayData[
                            day as keyof typeof processedData.weekdayData
                          ].avgAttainment
                        ),
                        fontWeight: 700,
                      }}
                    >
                      {processedData.weekdayData[
                        day as keyof typeof processedData.weekdayData
                      ].avgAttainment.toFixed(1)}
                      %
                    </Typography>
                    <Typography variant="body2" color="text.secondary">
                      Average attainment
                    </Typography>
                    <Box sx={{ mt: 1 }}>
                      <Typography variant="body2" color="text.secondary">
                        Hit target:{" "}
                        {
                          processedData.weekdayData[
                            day as keyof typeof processedData.weekdayData
                          ].count
                        }{" "}
                        times
                      </Typography>
                      <Typography variant="body2" color="text.secondary">
                        Avg revenue:{" "}
                        {formatCurrency(
                          processedData.weekdayData[
                            day as keyof typeof processedData.weekdayData
                          ].totalAustin +
                            processedData.weekdayData[
                              day as keyof typeof processedData.weekdayData
                            ].totalCharlotte
                        )}
                      </Typography>
                    </Box>
                  </Box>
                </Grid>
              ))}
            </Grid>
          </Paper>
        </Grid>

        {/* Performance Analytics */}
        <Grid xs={12}>
          <Paper
            elevation={3}
            sx={{
              p: 4,
              mb: 3,
              background: "linear-gradient(135deg, #f0f8ff 0%, #e6f3ff 100%)",
              borderRadius: 2,
              border: "1px solid",
              borderColor: "divider",
            }}
          >
            <Stack
              direction="row"
              alignItems="center"
              spacing={2}
              sx={{ mb: 3 }}
            >
              <InsightsIcon color="primary" />
              <Typography
                variant="h5"
                sx={{ fontWeight: 600, color: "text.primary" }}
              >
                Performance Analytics & Insights
              </Typography>
            </Stack>

            <Grid container spacing={3}>
              {/* Overall Performance */}
              <Grid xs={12} md={3}>
                <Box
                  sx={{
                    p: 3,
                    bgcolor: "background.paper",
                    borderRadius: 2,
                    border: "1px solid",
                    borderColor: "divider",
                  }}
                >
                  <Typography variant="h6" color="primary" gutterBottom>
                    Overall Performance
                  </Typography>
                  <Typography
                    variant="h3"
                    sx={{
                      color: getAttainmentColor(
                        processedData.analytics.overallAvgAttainment
                      ),
                      fontWeight: 700,
                    }}
                  >
                    {processedData.analytics.overallAvgAttainment.toFixed(1)}%
                  </Typography>
                  <Typography variant="body2" color="text.secondary">
                    Average daily attainment
                  </Typography>
                  <Chip
                    label={`${processedData.analytics.totalDays} working days`}
                    size="small"
                    sx={{ mt: 1 }}
                    icon={<CalendarTodayIcon />}
                  />
                </Box>
              </Grid>

              {/* Target Hit Rate */}
              <Grid xs={12} md={3}>
                <Box
                  sx={{
                    p: 3,
                    bgcolor: "background.paper",
                    borderRadius: 2,
                    border: "1px solid",
                    borderColor: "divider",
                  }}
                >
                  <Typography variant="h6" color="primary" gutterBottom>
                    Target Hit Rate
                  </Typography>
                  <Typography
                    variant="h3"
                    sx={{
                      color: getAttainmentColor(
                        processedData.analytics.targetHitRate
                      ),
                      fontWeight: 700,
                    }}
                  >
                    {processedData.analytics.targetHitRate.toFixed(1)}%
                  </Typography>
                  <Typography variant="body2" color="text.secondary">
                    Days hitting target
                  </Typography>
                  <Chip
                    label={`${processedData.analytics.daysAboveTarget} out of ${processedData.analytics.totalDays} days`}
                    size="small"
                    sx={{ mt: 1 }}
                    icon={<CheckCircleIcon />}
                  />
                </Box>
              </Grid>

              {/* Consistency Score */}
              <Grid xs={12} md={3}>
                <Box
                  sx={{
                    p: 3,
                    bgcolor: "background.paper",
                    borderRadius: 2,
                    border: "1px solid",
                    borderColor: "divider",
                  }}
                >
                  <Typography variant="h6" color="primary" gutterBottom>
                    Consistency Score
                  </Typography>
                  <Typography
                    variant="h3"
                    sx={{
                      color: getAttainmentColor(
                        processedData.analytics.consistencyScore
                      ),
                      fontWeight: 700,
                    }}
                  >
                    {processedData.analytics.consistencyScore.toFixed(1)}%
                  </Typography>
                  <Typography variant="body2" color="text.secondary">
                    Days above 85% target
                  </Typography>
                  <Chip
                    label={`${processedData.analytics.daysBelow85} days below threshold`}
                    size="small"
                    sx={{ mt: 1 }}
                    icon={<TrendingDownIcon />}
                    color="warning"
                  />
                </Box>
              </Grid>

              {/* Performance Range */}
              <Grid xs={12} md={3}>
                <Box
                  sx={{
                    p: 3,
                    bgcolor: "background.paper",
                    borderRadius: 2,
                    border: "1px solid",
                    borderColor: "divider",
                  }}
                >
                  <Typography variant="h6" color="primary" gutterBottom>
                    Performance Range
                  </Typography>
                  <Stack spacing={1}>
                    <Box>
                      <Typography variant="body2" color="text.secondary">
                        Best Day
                      </Typography>
                      <Typography
                        variant="h6"
                        sx={{ color: "success.main", fontWeight: 600 }}
                      >
                        {processedData.analytics.bestPerformingDay.day}:{" "}
                        {processedData.analytics.bestPerformingDay.avgAttainment.toFixed(
                          1
                        )}
                        %
                      </Typography>
                    </Box>
                    <Box>
                      <Typography variant="body2" color="text.secondary">
                        Needs Focus
                      </Typography>
                      <Typography
                        variant="h6"
                        sx={{ color: "warning.main", fontWeight: 600 }}
                      >
                        {processedData.analytics.worstPerformingDay.day}:{" "}
                        {processedData.analytics.worstPerformingDay.avgAttainment.toFixed(
                          1
                        )}
                        %
                      </Typography>
                    </Box>
                  </Stack>
                </Box>
              </Grid>
            </Grid>

            {/* Performance Recommendations */}
            <Box sx={{ mt: 3 }}>
              <Typography
                variant="h6"
                color="primary"
                gutterBottom
                sx={{ fontWeight: 600 }}
              >
                💡 Performance Recommendations
              </Typography>
              <Grid container spacing={2}>
                {processedData.analytics.targetHitRate < 70 && (
                  <Grid xs={12} md={6}>
                    <Typography variant="body2" sx={{ color: "text.primary" }}>
                      • Focus on increasing target hit rate - currently only{" "}
                      {processedData.analytics.targetHitRate.toFixed(1)}% of
                      days hit target
                    </Typography>
                  </Grid>
                )}
                {processedData.analytics.consistencyScore < 80 && (
                  <Grid xs={12} md={6}>
                    <Typography variant="body2" sx={{ color: "text.primary" }}>
                      • Improve consistency -{" "}
                      {processedData.analytics.daysBelow85} days fell below 85%
                      threshold
                    </Typography>
                  </Grid>
                )}
                {processedData.analytics.worstPerformingDay.avgAttainment <
                  90 && (
                  <Grid xs={12} md={6}>
                    <Typography variant="body2" sx={{ color: "text.primary" }}>
                      • {processedData.analytics.worstPerformingDay.day}s need
                      attention - averaging{" "}
                      {processedData.analytics.worstPerformingDay.avgAttainment.toFixed(
                        1
                      )}
                      %
                    </Typography>
                  </Grid>
                )}
                {processedData.analytics.bestPerformingDay.avgAttainment >
                  95 && (
                  <Grid xs={12} md={6}>
                    <Typography variant="body2" sx={{ color: "text.primary" }}>
                      • Great work on{" "}
                      {processedData.analytics.bestPerformingDay.day}s! Apply
                      those strategies to other days
                    </Typography>
                  </Grid>
                )}
              </Grid>
            </Box>
          </Paper>
        </Grid>

        {/* Daily Performance Chart */}
        <Grid xs={12}>
          <Paper
            elevation={3}
            sx={{
              p: 4,
              background: "linear-gradient(135deg, #ffffff 0%, #f8fafc 100%)",
              borderRadius: 2,
              border: "1px solid",
              borderColor: "divider",
            }}
          >
            <Typography
              variant="h5"
              gutterBottom
              sx={{ fontWeight: 600, color: "text.primary", mb: 3 }}
            >
              Daily Performance Trend
            </Typography>
            <Box sx={{ height: 650, width: "100%", mt: 2, pb: 2 }}>
              <ResponsiveContainer>
                <ComposedChart
                  data={processedData.entries}
                  margin={{ top: 20, right: 30, left: 20, bottom: 80 }}
                >
                  <defs>
                    <linearGradient
                      id="colorAustin"
                      x1="0"
                      y1="0"
                      x2="0"
                      y2="1"
                    >
                      <stop offset="5%" stopColor="#4CAF50" stopOpacity={0.3} />
                      <stop offset="95%" stopColor="#4CAF50" stopOpacity={0} />
                    </linearGradient>
                    <linearGradient
                      id="colorCharlotte"
                      x1="0"
                      y1="0"
                      x2="0"
                      y2="1"
                    >
                      <stop offset="5%" stopColor="#7B1FA2" stopOpacity={0.3} />
                      <stop offset="95%" stopColor="#7B1FA2" stopOpacity={0} />
                    </linearGradient>
                  </defs>
                  <CartesianGrid
                    strokeDasharray="3 3"
                    stroke={alpha(theme.palette.divider, 0.1)}
                    vertical={false}
                  />
                  <XAxis
                    dataKey="date"
                    tickFormatter={(value) =>
                      new Date(value).toLocaleDateString()
                    }
                    angle={-45}
                    textAnchor="end"
                    height={60}
                    interval="preserveStartEnd"
                    tick={{ fill: theme.palette.text.secondary, fontSize: 12 }}
                    tickLine={false}
                    axisLine={{ stroke: alpha(theme.palette.divider, 0.2) }}
                  />
                  <YAxis
                    yAxisId="left"
                    orientation="left"
                    domain={[0, 150]}
                    tickFormatter={(value) => `${value}%`}
                    tick={{ fill: theme.palette.text.secondary, fontSize: 12 }}
                    tickLine={false}
                    axisLine={{ stroke: alpha(theme.palette.divider, 0.2) }}
                  />
                  <YAxis
                    yAxisId="right"
                    orientation="right"
                    domain={[0, "dataMax"]}
                    tickFormatter={(value) => formatCurrency(value)}
                    tick={{ fill: theme.palette.text.secondary, fontSize: 12 }}
                    tickLine={false}
                    axisLine={{ stroke: alpha(theme.palette.divider, 0.2) }}
                  />
                  <Tooltip content={<EnhancedTooltip />} />
                  <Legend
                    verticalAlign="top"
                    height={36}
                    formatter={(value) => (
                      <span
                        style={{
                          color: theme.palette.text.primary,
                          fontSize: 12,
                        }}
                      >
                        {value}
                      </span>
                    )}
                  />
                  <ReferenceLine
                    y={100}
                    stroke="#2E7D32"
                    strokeDasharray="3 3"
                    yAxisId="left"
                    label={{
                      value: "Target",
                      position: "right",
                      fill: "#2E7D32",
                      fontSize: 12,
                    }}
                  />
                  <ReferenceLine
                    y={85}
                    stroke="#ED6C02"
                    strokeDasharray="3 3"
                    yAxisId="left"
                    label={{
                      value: "Minimum",
                      position: "right",
                      fill: "#ED6C02",
                      fontSize: 12,
                    }}
                  />
                  <Bar
                    dataKey="total"
                    name="Daily Revenue"
                    yAxisId="right"
                    fill={theme.palette.primary.main}
                    opacity={0.15}
                    radius={[4, 4, 0, 0]}
                  >
                    {processedData.entries.map((entry, index) => (
                      <Cell
                        key={`cell-${index}`}
                        fill={alpha(getAttainmentColor(entry.attainment), 0.15)}
                      />
                    ))}
                  </Bar>
                  <Line
                    type="monotone"
                    dataKey="attainment"
                    name="Daily Attainment"
                    yAxisId="left"
                    stroke="#1976D2"
                    strokeWidth={2.5}
                    dot={false}
                    activeDot={{
                      r: 6,
                      strokeWidth: 1,
                      fill: theme.palette.background.paper,
                      stroke: "#1976D2",
                    }}
                  />
                </ComposedChart>
              </ResponsiveContainer>
            </Box>
          </Paper>
        </Grid>

        {/* Day of Week Performance */}
        <Grid item xs={12}>
          <Paper
            elevation={3}
            sx={{
              p: 4,
              background: "linear-gradient(135deg, #ffffff 0%, #f8fafc 100%)",
              borderRadius: 2,
              border: "1px solid",
              borderColor: "divider",
            }}
          >
            <Typography
              variant="h5"
              gutterBottom
              sx={{ fontWeight: 600, color: "text.primary", mb: 3 }}
            >
              Average Performance by Weekday
            </Typography>
            <Box sx={{ height: 650, width: "100%", mt: 2, pb: 2 }}>
              <ResponsiveContainer>
                <ComposedChart
                  data={["Mon", "Tue", "Wed", "Thu", "Fri"].map((day) => ({
                    day,
                    attainment:
                      processedData.weekdayData[
                        day as keyof typeof processedData.weekdayData
                      ].avgAttainment || 0,
                    austin:
                      processedData.weekdayData[
                        day as keyof typeof processedData.weekdayData
                      ].avgAustin || 0,
                    charlotte:
                      processedData.weekdayData[
                        day as keyof typeof processedData.weekdayData
                      ].avgCharlotte || 0,
                  }))}
                  margin={{ top: 20, right: 30, left: 20, bottom: 60 }}
                >
                  <CartesianGrid
                    strokeDasharray="3 3"
                    stroke={alpha(theme.palette.divider, 0.1)}
                    vertical={false}
                  />
                  <XAxis
                    dataKey="day"
                    tick={{ fill: theme.palette.text.primary, fontSize: 12 }}
                    tickLine={false}
                    axisLine={{ stroke: alpha(theme.palette.divider, 0.2) }}
                  />
                  <YAxis
                    yAxisId="left"
                    orientation="left"
                    domain={[0, 150]}
                    tickFormatter={(value) => `${value}%`}
                    tick={{ fill: theme.palette.text.primary, fontSize: 12 }}
                    tickLine={false}
                    axisLine={{ stroke: alpha(theme.palette.divider, 0.2) }}
                  />
                  <YAxis
                    yAxisId="right"
                    orientation="right"
                    domain={[0, "dataMax"]}
                    tickFormatter={(value) => formatCurrency(value)}
                    tick={{ fill: theme.palette.text.primary, fontSize: 12 }}
                    tickLine={false}
                    axisLine={{ stroke: alpha(theme.palette.divider, 0.2) }}
                  />
                  <Tooltip content={<EnhancedTooltip />} />
                  <Legend
                    verticalAlign="top"
                    height={36}
                    formatter={(value) => (
                      <span
                        style={{
                          color: theme.palette.text.primary,
                          fontSize: 12,
                        }}
                      >
                        {value}
                      </span>
                    )}
                  />
                  <ReferenceLine
                    y={100}
                    stroke="#2E7D32"
                    strokeDasharray="3 3"
                    yAxisId="left"
                    label={{
                      value: "Target",
                      position: "right",
                      fill: "#2E7D32",
                      fontSize: 12,
                    }}
                  />
                  <ReferenceLine
                    y={85}
                    stroke="#ED6C02"
                    strokeDasharray="3 3"
                    yAxisId="left"
                    label={{
                      value: "Minimum",
                      position: "right",
                      fill: "#ED6C02",
                      fontSize: 12,
                    }}
                  />
                  <Line
                    type="monotone"
                    dataKey="attainment"
                    name="Attainment"
                    yAxisId="left"
                    stroke="#1976D2"
                    strokeWidth={3}
                    dot={{ r: 6, fill: "#1976D2", strokeWidth: 2 }}
                    activeDot={{
                      r: 8,
                      strokeWidth: 2,
                      fill: theme.palette.background.paper,
                      stroke: "#1976D2",
                    }}
                  />
                  <Area
                    type="monotone"
                    dataKey="austin"
                    name="Austin Revenue"
                    yAxisId="right"
                    fill="url(#colorAustin)"
                    stroke="#4CAF50"
                    strokeWidth={2}
                  />
                  <Area
                    type="monotone"
                    dataKey="charlotte"
                    name="Charlotte Revenue"
                    yAxisId="right"
                    fill="url(#colorCharlotte)"
                    stroke="#7B1FA2"
                    strokeWidth={2}
                  />
                </ComposedChart>
              </ResponsiveContainer>
            </Box>
          </Paper>
        </Grid>
      </Grid>
    </Box>
  );
};<|MERGE_RESOLUTION|>--- conflicted
+++ resolved
@@ -172,22 +172,12 @@
       const dayName = dayNames[dayNumber];
       const total = (entry.austin || 0) + (entry.charlotte || 0);
 
-<<<<<<< HEAD
-      console.log(`[${entry.date}] ${dayName}:`, {
-        austin: formatCurrency(entry.austin || 0),
-        charlotte: formatCurrency(entry.charlotte || 0),
-        total: formatCurrency(total),
-        attainment: Math.round(attainment) + "%",
-        target: formatCurrency(dailyTarget),
-      });
-=======
       // Use actual target settings if available, otherwise fallback to default
       const dailyTargets = targetSettings
         ? getTargetForDate(date, targetSettings)
         : { austin: 53000, charlotte: 62500 };
       const dailyTarget = dailyTargets.austin + dailyTargets.charlotte;
       const attainment = dailyTarget > 0 ? (total / dailyTarget) * 100 : 0;
->>>>>>> 0ad5c71c
 
       return {
         date: entry.date,
@@ -291,16 +281,6 @@
         totalDays += data.count;
         totalAttainment += data.totalAttainment;
       }
-<<<<<<< HEAD
-      console.log(`${day}:`, {
-        daysCount: data.count,
-        avgAttainment: Math.round(data.avgAttainment) + "%",
-        avgAustin: formatCurrency(data.avgAustin),
-        avgCharlotte: formatCurrency(data.avgCharlotte),
-        avgTotal: formatCurrency(data.avgAustin + data.avgCharlotte),
-      });
-=======
->>>>>>> 0ad5c71c
     });
 
     // Calculate overall statistics
