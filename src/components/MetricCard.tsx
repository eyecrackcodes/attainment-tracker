import React from "react";
import { Paper, Typography, Box, Divider } from "@mui/material";
import { formatCurrency } from "../utils/formatters";
import { TrendingUp, TrendingDown } from "@mui/icons-material";

interface MetricCardProps {
  title: string;
  revenue: number;
  target: number;
  monthlyTarget: number;
  attainment: number;
  elapsedDays?: number;
  remainingDays?: number;
  totalDays?: number;
  dailyPaceNeeded?: number;
  dailyTarget?: number;
}

const MetricCard: React.FC<MetricCardProps> = ({
  title,
  revenue,
  target,
  monthlyTarget,
  attainment,
  elapsedDays = 0,
  remainingDays = 0,
  totalDays = 0,
  dailyPaceNeeded = 0,
  dailyTarget = 0,
}) => {
  // Determine color based on attainment
  const getAttainmentColor = (value: number) => {
    if (value >= 100) return "success.main";
    if (value >= 90) return "warning.main";
    return "error.main";
  };

  // Determine daily pace status
  const getDailyPaceStatus = () => {
    if (remainingDays === 0) return null;

    if (dailyPaceNeeded <= 0) {
      return {
        icon: <TrendingUp color="success" />,
        color: "success.main",
        message: `Pacing Ahead! Target already met or exceeded.`,
      };
    }

    const paceRatio = dailyPaceNeeded / dailyTarget;
    if (paceRatio <= 1) {
      return {
        icon: <TrendingDown color="success" />,
        color: "success.main",
        message: `On Track: Need ${formatCurrency(dailyPaceNeeded)} per day.`,
      };
    } else if (paceRatio <= 1.25) {
      return {
        icon: <TrendingUp color="warning" />,
        color: "warning.main",
        message: `Caution: Need ${formatCurrency(
          dailyPaceNeeded
        )} per day (${Math.round((paceRatio - 1) * 100)}% above target).`,
      };
    } else {
      return {
        icon: <TrendingUp color="error" />,
        color: "error.main",
        message: `Alert: Need ${formatCurrency(
          dailyPaceNeeded
        )} per day (${Math.round((paceRatio - 1) * 100)}% above target).`,
      };
    }
  };

  const paceStatus = getDailyPaceStatus();

  return (
    <Paper elevation={2} sx={{ p: 2, height: "100%" }}>
      <Typography variant="h6" gutterBottom>
        {title}
      </Typography>
      <Typography variant="h4" component="div" gutterBottom>
        {formatCurrency(revenue)}
      </Typography>

      <Divider sx={{ my: 2 }} />

      <Box sx={{ mb: 2 }}>
        <Typography variant="body2" color="text.secondary">
          Monthly Target ({totalDays} days)
        </Typography>
        <Typography variant="h6">{formatCurrency(monthlyTarget)}</Typography>
      </Box>

      <Box sx={{ mb: 2 }}>
        <Typography variant="body2" color="text.secondary">
          MTD Attainment ({elapsedDays} elapsed, {remainingDays} remaining)
        </Typography>
        <Typography variant="h6" sx={{ color: getAttainmentColor(attainment) }}>
          {attainment.toFixed(1)}%
        </Typography>
      </Box>

      {paceStatus && (
        <Box sx={{ mt: 2 }}>
          <Typography
            variant="body2"
            color="text.secondary"
            sx={{ display: "flex", alignItems: "center", gap: 1 }}
          >
            Daily Pace Status {paceStatus.icon}
          </Typography>
          <Typography variant="body2" sx={{ color: paceStatus.color }}>
            {paceStatus.message}
          </Typography>
        </Box>
<<<<<<< HEAD
      </Box>

      <Box>
        <Typography variant="body2" color="text.secondary">
          MTD Attainment
        </Typography>
        <Typography variant="h6" sx={{ color: getAttainmentColor(attainment) }}>
          {Math.round(attainment)}%
        </Typography>
      </Box>
=======
      )}
>>>>>>> 0ad5c71c
    </Paper>
  );
};

export default MetricCard;<|MERGE_RESOLUTION|>--- conflicted
+++ resolved
@@ -98,7 +98,7 @@
           MTD Attainment ({elapsedDays} elapsed, {remainingDays} remaining)
         </Typography>
         <Typography variant="h6" sx={{ color: getAttainmentColor(attainment) }}>
-          {attainment.toFixed(1)}%
+          {Math.round(attainment)}%
         </Typography>
       </Box>
 
@@ -115,20 +115,7 @@
             {paceStatus.message}
           </Typography>
         </Box>
-<<<<<<< HEAD
-      </Box>
-
-      <Box>
-        <Typography variant="body2" color="text.secondary">
-          MTD Attainment
-        </Typography>
-        <Typography variant="h6" sx={{ color: getAttainmentColor(attainment) }}>
-          {Math.round(attainment)}%
-        </Typography>
-      </Box>
-=======
       )}
->>>>>>> 0ad5c71c
     </Paper>
   );
 };
