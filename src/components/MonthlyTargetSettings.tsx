--- conflicted
+++ resolved
@@ -289,40 +289,6 @@
         <Divider />
         <DialogContent sx={{ pb: 0 }}>
           <Grid container spacing={3}>
-<<<<<<< HEAD
-            <Grid item xs={12} sm={6}>
-              <FormControl fullWidth sx={{ mb: 2 }}>
-                <InputLabel>Month</InputLabel>
-                <Select
-                  value={selectedMonth}
-                  onChange={(e) => setSelectedMonth(e.target.value as number)}
-                  label="Month"
-                >
-                  {Array.from({ length: 12 }, (_, i) => (
-                    <MenuItem key={i} value={i}>
-                      {getMonthName(i)}
-                    </MenuItem>
-                  ))}
-                </Select>
-              </FormControl>
-            </Grid>
-            <Grid item xs={12} sm={6}>
-              <FormControl fullWidth sx={{ mb: 2 }}>
-                <InputLabel>Year</InputLabel>
-                <Select
-                  value={selectedYear}
-                  onChange={(e) => setSelectedYear(e.target.value as number)}
-                  label="Year"
-                >
-                  {years.map((year) => (
-                    <MenuItem key={year} value={year}>
-                      {year}
-                    </MenuItem>
-                  ))}
-                </Select>
-              </FormControl>
-            </Grid>
-=======
             <Grid xs={12} md={8}>
               <Typography variant="body2" color="text.secondary" paragraph>
                 Adjust targets for specific months to account for holidays,
@@ -368,10 +334,8 @@
                   </FormControl>
                 </Grid>
               </Grid>
->>>>>>> 0ad5c71c
-
-            <Grid item xs={12}>
-              <Typography variant="subtitle1" gutterBottom>
+
+              <Typography variant="subtitle2" gutterBottom>
                 Working Days
               </Typography>
               <Box sx={{ mb: 2, display: "flex", gap: 1 }}>
@@ -493,11 +457,7 @@
                 </Typography>
               </Alert>
               <Grid container spacing={2}>
-<<<<<<< HEAD
-                <Grid item xs={12} sm={6}>
-=======
                 <Grid xs={12} md={6}>
->>>>>>> 0ad5c71c
                   <TextField
                     fullWidth
                     label="Austin Daily Target"
@@ -509,11 +469,7 @@
                     }}
                   />
                 </Grid>
-<<<<<<< HEAD
-                <Grid item xs={12} sm={6}>
-=======
                 <Grid xs={12} md={6}>
->>>>>>> 0ad5c71c
                   <TextField
                     fullWidth
                     label="Charlotte Daily Target"
@@ -526,18 +482,6 @@
                   />
                 </Grid>
               </Grid>
-<<<<<<< HEAD
-
-              {austinTarget || charlotteTarget ? (
-                <Box
-                  sx={{
-                    mt: 2,
-                    p: 2,
-                    bgcolor: "background.paper",
-                    borderRadius: 1,
-                    border: "1px dashed grey.300",
-                  }}
-=======
               <Typography variant="subtitle2" gutterBottom sx={{ mt: 2 }}>
                 Additional Metrics (Optional)
               </Typography>
@@ -567,43 +511,42 @@
                 <TableContainer
                   component={Paper}
                   sx={{ maxHeight: 300, overflow: "auto" }}
->>>>>>> 0ad5c71c
                 >
-                  <Typography variant="subtitle2">Target Summary:</Typography>
-                  <Grid container spacing={2} sx={{ mt: 1 }}>
-                    <Grid item xs={12} sm={6}>
-                      <Typography variant="body2">
-                        Austin:{" "}
-                        {formatCurrency(
-                          parseFloat(austinTarget) ||
-                            currentSettings.dailyTargets.austin
-                        )}{" "}
-                        × {workingDays.length} days ={" "}
-                        {formatCurrency(
-                          (parseFloat(austinTarget) ||
-                            currentSettings.dailyTargets.austin) *
-                            workingDays.length
-                        )}
-                      </Typography>
-                    </Grid>
-                    <Grid item xs={12} sm={6}>
-                      <Typography variant="body2">
-                        Charlotte:{" "}
-                        {formatCurrency(
-                          parseFloat(charlotteTarget) ||
-                            currentSettings.dailyTargets.charlotte
-                        )}{" "}
-                        × {workingDays.length} days ={" "}
-                        {formatCurrency(
-                          (parseFloat(charlotteTarget) ||
-                            currentSettings.dailyTargets.charlotte) *
-                            workingDays.length
-                        )}
-                      </Typography>
-                    </Grid>
-                  </Grid>
-                </Box>
-              ) : null}
+                  <Table stickyHeader size="small">
+                    <TableHead>
+                      <TableRow>
+                        <TableCell>Month/Year</TableCell>
+                        <TableCell>Days</TableCell>
+                        <TableCell>Actions</TableCell>
+                      </TableRow>
+                    </TableHead>
+                    <TableBody>
+                      {currentSettings.monthlyAdjustments.map((adj, index) => (
+                        <TableRow key={index}>
+                          <TableCell>
+                            {getMonthName(adj.month)} {adj.year}
+                          </TableCell>
+                          <TableCell>{adj.workingDays.length}</TableCell>
+                          <TableCell>
+                            <IconButton
+                              size="small"
+                              onClick={() => handleEditAdjustment(index)}
+                            >
+                              <EditIcon />
+                            </IconButton>
+                            <IconButton
+                              size="small"
+                              onClick={() => handleDeleteAdjustment(index)}
+                            >
+                              <DeleteIcon />
+                            </IconButton>
+                          </TableCell>
+                        </TableRow>
+                      ))}
+                    </TableBody>
+                  </Table>
+                </TableContainer>
+              )}
             </Grid>
           </Grid>
 
