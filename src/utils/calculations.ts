--- conflicted
+++ resolved
@@ -235,58 +235,6 @@
   const monthlyAustinTarget = dailyAustinTarget * totalBusinessDays;
   const monthlyCharlotteTarget = dailyCharlotteTarget * totalBusinessDays;
 
-<<<<<<< HEAD
-  // For monthly calculation, check if there's a monthly adjustment for the current month/year
-  let adjustedDailyAustinTarget = dailyAustinTarget;
-  let adjustedDailyCharlotteTarget = dailyCharlotteTarget;
-  let workingDaysOverride = null;
-
-  if (
-    targetSettings?.monthlyAdjustments &&
-    targetSettings.monthlyAdjustments.length > 0
-  ) {
-    const currentMonth = now.getMonth();
-    const currentYear = now.getFullYear();
-
-    const monthlyAdjustment = targetSettings.monthlyAdjustments.find(
-      (adj) => adj.month === currentMonth && adj.year === currentYear
-    );
-
-    if (monthlyAdjustment) {
-      // Use the custom daily targets if provided
-      if (monthlyAdjustment.austin !== undefined) {
-        adjustedDailyAustinTarget = monthlyAdjustment.austin;
-      }
-
-      if (monthlyAdjustment.charlotte !== undefined) {
-        adjustedDailyCharlotteTarget = monthlyAdjustment.charlotte;
-      }
-
-      // If working days are specified, use that instead of the calculated business days
-      if (
-        monthlyAdjustment.workingDays &&
-        monthlyAdjustment.workingDays.length > 0
-      ) {
-        workingDaysOverride = monthlyAdjustment.workingDays.length;
-      }
-    }
-  }
-
-  // Use working days override if available
-  const effectiveBusinessDays =
-    workingDaysOverride !== null ? workingDaysOverride : totalBusinessDays;
-
-  // Calculate period targets using the adjusted daily targets
-  const periodAustinTarget = adjustedDailyAustinTarget * effectiveBusinessDays;
-  const periodCharlotteTarget =
-    adjustedDailyCharlotteTarget * effectiveBusinessDays;
-
-  // Calculate on-pace targets based on elapsed business days
-  const onPaceAustinTarget =
-    (periodAustinTarget / effectiveBusinessDays) * elapsedBusinessDays;
-  const onPaceCharlotteTarget =
-    (periodCharlotteTarget / effectiveBusinessDays) * elapsedBusinessDays;
-=======
   // Calculate total revenue
   const totalAustin = data.reduce((sum, entry) => sum + (entry.austin || 0), 0);
   const totalCharlotte = data.reduce(
@@ -298,7 +246,6 @@
   // Calculate on-pace targets based on elapsed days (excluding today)
   const onPaceAustinTarget = dailyAustinTarget * elapsedBusinessDays;
   const onPaceCharlotteTarget = dailyCharlotteTarget * elapsedBusinessDays;
->>>>>>> 0ad5c71c
 
   // Calculate daily pace needed based on remaining revenue and days
   const austinDailyPaceNeeded =
@@ -325,18 +272,6 @@
     totalOnPaceTarget
   );
 
-<<<<<<< HEAD
-  // Filter targets based on location
-  const filteredAustinTarget =
-    !location || location === "Combined" || location === "Austin"
-      ? periodAustinTarget // Use full period target for display, not on-pace
-      : 0;
-  const filteredCharlotteTarget =
-    !location || location === "Combined" || location === "Charlotte"
-      ? periodCharlotteTarget // Use full period target for display, not on-pace
-      : 0;
-  const filteredTotalTarget = filteredAustinTarget + filteredCharlotteTarget;
-=======
   // Apply location filtering to monthly targets for display consistency
   const getLocationFilteredTarget = (
     austinTarget: number,
@@ -385,54 +320,27 @@
       charlotte: dailyCharlotteTarget,
     },
   };
->>>>>>> 0ad5c71c
 
   console.log("=== Target Calculations ===");
   console.log("Daily Targets:", {
-    austin: adjustedDailyAustinTarget,
-    charlotte: adjustedDailyCharlotteTarget,
-    usingAdjustment:
-      adjustedDailyAustinTarget !== dailyAustinTarget ||
-      adjustedDailyCharlotteTarget !== dailyCharlotteTarget,
+    austin: dailyAustinTarget,
+    charlotte: dailyCharlotteTarget,
+    hasMonthlyAdjustment: !!monthlyAdjustment,
   });
   console.log("Working Days:", {
     totalBusinessDays,
-    workingDaysOverride,
-    effectiveBusinessDays,
     elapsedBusinessDays,
+    remainingBusinessDays,
   });
   console.log("Monthly Targets:", {
-    austin: periodAustinTarget,
-    charlotte: periodCharlotteTarget,
-    total: periodAustinTarget + periodCharlotteTarget,
+    austin: monthlyAustinTarget,
+    charlotte: monthlyCharlotteTarget,
+    total: monthlyAustinTarget + monthlyCharlotteTarget,
   });
 
   return {
     austin: {
       revenue: totalAustin,
-<<<<<<< HEAD
-      target: filteredAustinTarget, // Now showing full monthly target
-      attainment: austinAttainment,
-      weeklyTarget: periodAustinTarget / 4, // Approximate weekly target
-      elapsedDays: elapsedBusinessDays,
-      totalDays: effectiveBusinessDays,
-    },
-    charlotte: {
-      revenue: totalCharlotte,
-      target: filteredCharlotteTarget, // Now showing full monthly target
-      attainment: charlotteAttainment,
-      weeklyTarget: periodCharlotteTarget / 4, // Approximate weekly target
-      elapsedDays: elapsedBusinessDays,
-      totalDays: effectiveBusinessDays,
-    },
-    total: {
-      revenue: totalRevenue,
-      target: filteredTotalTarget, // Now showing full monthly target
-      attainment: totalAttainment,
-      weeklyTarget: (periodAustinTarget + periodCharlotteTarget) / 4, // Approximate weekly target
-      elapsedDays: elapsedBusinessDays,
-      totalDays: effectiveBusinessDays,
-=======
       target: onPaceAustinTarget,
       monthlyTarget: monthlyAustinTarget,
       attainment: austinAttainment,
@@ -463,7 +371,6 @@
       totalDays: totalBusinessDays,
       dailyPaceNeeded: filteredDailyPaceNeeded,
       periodInfo,
->>>>>>> 0ad5c71c
     },
   };
 };
